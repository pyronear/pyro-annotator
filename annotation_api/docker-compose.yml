--- conflicted
+++ resolved
@@ -55,18 +55,7 @@
       - S3_ACCESS_KEY=fake
       - S3_SECRET_KEY=fake
       - S3_REGION=us-east-1
-<<<<<<< HEAD
-      - SERVER_NAME=habile
     command: "sh -c 'python app/db.py && uvicorn app.main:app --reload --host 0.0.0.0 --port 5050 --proxy-headers'"
-=======
-    labels:
-      - "traefik.enable=true"
-      - "traefik.http.routers.backend.rule=Host(`annotationdev.pyronear.org`)"
-      - "traefik.http.routers.backend.entrypoints=websecure"
-      - "traefik.http.routers.backend.tls.certresolver=pyroresolver"
-      - "traefik.http.services.backend.loadbalancer.server.port=5050"
-    command: "sh -c 'python app/db.py && uvicorn app.main:app --host 0.0.0.0 --port 5050 --proxy-headers'"
->>>>>>> d83da894
     restart: always
     healthcheck:
       test: ["CMD-SHELL", "curl http://localhost:5050/status"]
